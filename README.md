--- conflicted
+++ resolved
@@ -2,15 +2,12 @@
 
 Lleva el control de tus contenedores docker desde un único lugar.
  - ✅ Listar contenedores
-<<<<<<< HEAD
  - ✅ Arrancar, parar y eliminar contenedores
-=======
- - ✅ Arrancar, parar y contenedores
->>>>>>> d39563c9
  - ✅ Obtener los logs tanto de manera directa como a través de fichero
  - ✅ Extraer el docker-compose de tus contenedores
  - ✅ Notificaciones cuando un contenedor se cae o se inicia
  - ✅ Notificaciones cuando un contenedor tiene una actualización pendiente
+ - ✅ Actualizaciones de los contenedores
  - ✅ Actualizaciones de los contenedores
 
 ¿Lo buscas en [docker](https://hub.docker.com/r/dgongut/docker-controller-bot)?
